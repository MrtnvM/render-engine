import {
  Column,
  Row,
  Text,
  Image,
  Button,
  Checkbox,
  Stepper,
  Rating,
  View,
  SafeAreaView,
} from '@render-engine/admin-sdk/ui'

export const SCENARIO = {
  key: 'avito-cart',
  name: 'Avito Cart',
  description: 'Shopping cart scenario for Avito marketplace',
  version: '1.0.0',
}

export default function CartScreen() {
  return (
<<<<<<< HEAD
    <SafeAreaView
      style={{ width: '100%', height: '100%', backgroundColor: 'red', flexGrow: 1 }}
      properties={{ edges: ['top'] }}
    >
      <Column style={{ flexGrow: 1, backgroundColor: 'yellow', height: '100%' }}>
        <Column style={{ flexGrow: 1 }}>
          <TopRow />
          <SellerSection storeName="Pear Store" rating="4.8" reviewCount="643" checked={false} />
          <CartItem
            image="https://yhfeoztyhuiccuyeghiw.supabase.co/storage/v1/object/public/render-bucket/magsafe.png"
            price="4 990 ₽"
            title="ЗарядкаMagSafe Charger 15W 1 метр"
            quantity={1}
            checked={true}
          />
          <CartItem
            image="https://yhfeoztyhuiccuyeghiw.supabase.co/storage/v1/object/public/render-bucket/airpods.png"
            price="15 990 ₽"
            title="AirPods Pro 2"
            quantity={1}
            checked={true}
          />
          <CartItem
            image="https://yhfeoztyhuiccuyeghiw.supabase.co/storage/v1/object/public/render-bucket/watch2.png"
            price="26 591 ₽"
            title="Apple Watch 10 42mm Blue"
            quantity={1}
            checked={true}
          />
        </Column>
        <BottomBar />
      </Column>
=======
    <SafeAreaView properties={{ edges: ['top'] }} style={{ flexGrow: 1, backgroundColor: '#ffffff' }}>
      <Column style={{ flexGrow: 1 }}>
        <TopRow />
        <SellerSection storeName="Pear Store" rating="4.8" reviewCount="643" checked={false} />
        <CartItem
          image="https://yhfeoztyhuiccuyeghiw.supabase.co/storage/v1/object/public/render-bucket/magsafe.png"
          price="4 990 ₽"
          title="ЗарядкаMagSafe Charger 15W 1 метр"
          quantity={1}
          checked={true}
        />
        <CartItem
          image="https://yhfeoztyhuiccuyeghiw.supabase.co/storage/v1/object/public/render-bucket/airpods.png"
          price="15 990 ₽"
          title="AirPods Pro 2"
          quantity={1}
          checked={true}
        />
        <CartItem
          image="https://yhfeoztyhuiccuyeghiw.supabase.co/storage/v1/object/public/render-bucket/watch2.png"
          price="26 591 ₽"
          title="Apple Watch 10 42mm Blue"
          quantity={1}
          checked={true}
        />
      </Column>
      <BottomBar />
>>>>>>> 85f3fdf9
    </SafeAreaView>
  )
}

function TopRow() {
  return (
    <Row
      style={{
        alignItems: 'center',
        paddingHorizontal: 16,
        paddingVertical: 12,
      }}
    >
      <Checkbox
        style={{
          borderColor: '#0099F7',
          borderRadius: 4,
          marginRight: 16,
        }}
        properties={{ checked: true, disabled: false }}
      />
      <Text
        style={{
          fontFamily: 'Manrope',
          fontSize: 15,
          fontWeight: '500',
          color: '#000000',
          marginRight: 16,
          flexGrow: 1,
        }}
        properties={{ text: 'Выбрать всё' }}
      />
      <Text
        style={{
          fontFamily: 'Manrope',
          fontSize: 15,
          fontWeight: '500',
          color: '#0099F7',
        }}
        properties={{ text: 'Удалить (3)' }}
      />
    </Row>
  )
}

function Price({ price }: { price: string }) {
  return (
    <Text
      style={{ fontFamily: 'Manrope', fontSize: 18, fontWeight: '800', flexShrink: 0, marginBottom: 2 }}
      properties={{ text: price }}
    />
  )
}

function ProductTitle({ title }: { title: string }) {
  return (
    <Text
      style={{ fontFamily: 'Manrope', fontSize: 13, fontWeight: '500', flexMode: 'adjustWidth' }}
      properties={{ text: title }}
    />
  )
}

function SellerSection({
  storeName,
  rating,
  reviewCount,
  checked,
}: {
  storeName: string
  rating: string
  reviewCount: string
  checked: boolean
}) {
  return (
    <Row
      style={{
        flexDirection: 'row',
        alignItems: 'center',
        justifyContent: 'flexStart',
        paddingHorizontal: 16,
        paddingVertical: 4,
      }}
    >
      <Checkbox style={{ borderRadius: 4, marginRight: 16 }} properties={{ checked: checked, disabled: false }} />
      <Text
        style={{
          fontFamily: 'Manrope',
          fontSize: 21,
          fontWeight: '800',
          marginRight: 8,
        }}
        properties={{ text: storeName }}
      />
      <Image
        properties={{
          source: 'https://yhfeoztyhuiccuyeghiw.supabase.co/storage/v1/object/public/render-bucket/star.png',
        }}
        style={{
          width: 16,
          height: 16,
          marginRight: 2,
          alignSelf: 'center',
        }}
      />
      <Text
        style={{
          fontFamily: 'Manrope',
          fontSize: 15,
          fontWeight: '500',
          marginRight: 4,
        }}
        properties={{ text: rating }}
      />
      <Text
        style={{
          fontFamily: 'Manrope',
          fontSize: 15,
          fontWeight: '500',
          color: '#A3A3A3',
        }}
        properties={{ text: reviewCount }}
      />
    </Row>
  )
}

function BuyWithDelivery() {
  return (
    <Text
      style={{ fontFamily: 'Manrope', fontSize: 13, fontWeight: '500', color: '#A168F7' }}
      properties={{ text: 'Купить с доставкой' }}
    />
  )
}

function CountStepper({ quantity }: { quantity: number }) {
  return (
    <Stepper
      style={{ borderRadius: 12, marginVertical: 10 }}
      properties={{ value: quantity, minimumValue: 1, maximumValue: 10, disabled: false }}
    />
  )
}

function LikeButton() {
  return (
    <Image
      style={{ borderRadius: 6, width: 24, height: 24 }}
      properties={{
        source: 'https://yhfeoztyhuiccuyeghiw.supabase.co/storage/v1/object/public/render-bucket/favorites.png',
      }}
    />
  )
}

function DeleteButton() {
  return (
    <Image
      style={{ borderRadius: 6, width: 24, height: 24 }}
      properties={{
        source: 'https://yhfeoztyhuiccuyeghiw.supabase.co/storage/v1/object/public/render-bucket/delete.png',
      }}
    />
  )
}

function ProductImage({ image }: { image: string }) {
  return <Image style={{ width: 96, height: 96, borderRadius: 12 }} properties={{ source: image }} />
}

function ProductCheckbox({ checked }: { checked: boolean }) {
  return <Checkbox style={{ borderRadius: 4, padding: 4 }} properties={{ checked: checked, disabled: false }} />
}

function CartItem({ image, price, title, quantity, checked }: any) {
  return (
    <Row
      style={{
        alignItems: 'stretch',
        gap: 12,
        paddingHorizontal: 16,
        paddingVertical: 16,
      }}
    >
      <ProductCheckbox checked={checked} />
      <ProductImage image={image} />

      <Row style={{ flexGrow: 1, flexMode: 'adjustWidth', flexShrink: 1 }}>
        <Column style={{ gap: 2, flexShrink: 1, flexMode: 'adjustWidth' }}>
          <Price price={price} />
          <ProductTitle title={title} />
          <CountStepper quantity={quantity} />
          <BuyWithDelivery />
        </Column>
      </Row>

      <Column style={{ gap: 6, flexShrink: 0 }}>
        <LikeButton />
        <DeleteButton />
      </Column>
    </Row>
  )
}

function BundleSection() {
  return (
    <Column style={{ paddingHorizontal: 16, paddingVertical: 20, gap: 16 }}>
      <Row style={{ alignItems: 'center', gap: 6 }}>
        <Text
          style={{
            fontFamily: 'Manrope',
            fontSize: 24,
            paddingHorizontal: 8,
            paddingVertical: 4,
            borderRadius: 8,
          }}
          properties={{ text: '🎁' }}
        />
        <Column style={{ flexGrow: 1 }}>
          <Row style={{ justifyContent: 'spaceBetween', alignItems: 'center' }}>
            <Text
              style={{
                fontFamily: 'Manrope',
                fontSize: 14,
                fontWeight: '800',
                paddingHorizontal: 8,
                paddingVertical: 4,
                borderRadius: 6,
              }}
              properties={{ text: 'Добавьте ещё 1 товар до скидки 5%' }}
            />
            <Button style={{ borderRadius: 8, padding: 8 }} properties={{ title: '→' }} />
          </Row>
        </Column>
      </Row>

      <Row style={{ gap: 16 }}>
        {/* Recommended Item 1 */}
        <BundleItem
          image="watch.png"
          currentPrice="26 591 ₽"
          originalPrice="27 990 ₽"
          title="Apple Watch 10 42mm Blue"
        />

        {/* Recommended Item 2 */}
        <BundleItem
          image="shorts.png"
          currentPrice="13 314 ₽"
          originalPrice="13 320 ₽"
          title="Шорты мужские новые 44 размер черные"
        />

        {/* More Items */}
        <Column
          style={{
            width: 94,
            height: 94,
            borderRadius: 12,
            justifyContent: 'center',
            alignItems: 'center',
          }}
        >
          <Column style={{ alignItems: 'center', gap: 4 }}>
            <Text
              style={{
                fontFamily: 'Manrope',
                fontSize: 15,
                fontWeight: '500',
                paddingHorizontal: 8,
                paddingVertical: 4,
                borderRadius: 6,
              }}
              properties={{ text: 'Ещё' }}
            />
            <Button style={{ borderRadius: 8, padding: 8 }} properties={{ title: '→' }} />
          </Column>
        </Column>
      </Row>
    </Column>
  )
}

function BundleItem({ image, currentPrice, originalPrice, title }: any) {
  return (
    <Column style={{ width: 236, gap: 12 }}>
      <Row style={{ alignItems: 'center', gap: 12 }}>
        <Image style={{ width: 94, height: 94, borderRadius: 12 }} properties={{ source: image }} />

        <Column style={{ gap: 12, width: 130 }}>
          <Column style={{ gap: 4 }}>
            <Row style={{ gap: 6 }}>
              <Text
                style={{
                  fontFamily: 'Manrope',
                  fontSize: 16,
                  fontWeight: '800',
                  paddingHorizontal: 6,
                  paddingVertical: 2,
                  borderRadius: 4,
                }}
                properties={{ text: currentPrice }}
              />
              <Row style={{ alignItems: 'center' }}>
                <Text
                  style={{
                    fontFamily: 'Manrope',
                    fontSize: 15,
                    fontWeight: '500',
                    color: '#757575',
                    paddingHorizontal: 4,
                    paddingVertical: 2,
                    borderRadius: 4,
                  }}
                  properties={{ text: originalPrice }}
                />
                <Text
                  style={{
                    fontFamily: 'Manrope',
                    color: '#757575',
                    paddingHorizontal: 4,
                    paddingVertical: 2,
                    borderRadius: 4,
                  }}
                  properties={{ text: '─' }}
                />
              </Row>
            </Row>
            <Text
              style={{
                fontFamily: 'Manrope',
                fontSize: 11,
                fontWeight: '500',
                paddingHorizontal: 6,
                paddingVertical: 2,
                borderRadius: 4,
              }}
              properties={{ text: title }}
            />
          </Column>

          <Button
            style={{
              borderRadius: 10,
              paddingHorizontal: 12,
              paddingVertical: 8,
              borderWidth: 1,
              borderColor: '#E0E0E0',
            }}
            properties={{ title: 'В корзину' }}
          />
        </Column>
      </Row>
    </Column>
  )
}

function BottomBar() {
  return (
    <Column
      style={{
        paddingHorizontal: 16,
        paddingVertical: 16,
        borderRadius: 28,
        shadowColor: '#000000',
        shadowOffset: { width: 2, height: -4 },
        shadowOpacity: 0.8,
        shadowRadius: 24,
        backgroundColor: '#DCDCDC',
      }}
    >
      <Row style={{ justifyContent: 'spaceBetween', alignItems: 'center', marginBottom: 16 }}>
        <Column>
          <Text
            style={{
              fontFamily: 'Manrope',
              fontSize: 11,
              fontWeight: '500',
              color: '#000000',
              paddingHorizontal: 8,
              paddingVertical: 4,
              borderRadius: 6,
            }}
            properties={{ text: '3 товара' }}
          />
          <Text
            style={{
              fontFamily: 'Manrope',
              fontSize: 21,
              fontWeight: '800',
              paddingHorizontal: 12,
              paddingVertical: 6,
              borderRadius: 8,
            }}
            properties={{ text: '120 979 ₽' }}
          />
        </Column>

        <Button
          style={{ borderRadius: 16, paddingHorizontal: 18, paddingVertical: 17, backgroundColor: '#965EEB' }}
          titleStyle={{ color: '#FFFFFF', fontWeight: '500', fontSize: 15 }}
          properties={{ title: 'Оформить доставку' }}
        />
      </Row>
    </Column>
  )
}<|MERGE_RESOLUTION|>--- conflicted
+++ resolved
@@ -20,40 +20,6 @@
 
 export default function CartScreen() {
   return (
-<<<<<<< HEAD
-    <SafeAreaView
-      style={{ width: '100%', height: '100%', backgroundColor: 'red', flexGrow: 1 }}
-      properties={{ edges: ['top'] }}
-    >
-      <Column style={{ flexGrow: 1, backgroundColor: 'yellow', height: '100%' }}>
-        <Column style={{ flexGrow: 1 }}>
-          <TopRow />
-          <SellerSection storeName="Pear Store" rating="4.8" reviewCount="643" checked={false} />
-          <CartItem
-            image="https://yhfeoztyhuiccuyeghiw.supabase.co/storage/v1/object/public/render-bucket/magsafe.png"
-            price="4 990 ₽"
-            title="ЗарядкаMagSafe Charger 15W 1 метр"
-            quantity={1}
-            checked={true}
-          />
-          <CartItem
-            image="https://yhfeoztyhuiccuyeghiw.supabase.co/storage/v1/object/public/render-bucket/airpods.png"
-            price="15 990 ₽"
-            title="AirPods Pro 2"
-            quantity={1}
-            checked={true}
-          />
-          <CartItem
-            image="https://yhfeoztyhuiccuyeghiw.supabase.co/storage/v1/object/public/render-bucket/watch2.png"
-            price="26 591 ₽"
-            title="Apple Watch 10 42mm Blue"
-            quantity={1}
-            checked={true}
-          />
-        </Column>
-        <BottomBar />
-      </Column>
-=======
     <SafeAreaView properties={{ edges: ['top'] }} style={{ flexGrow: 1, backgroundColor: '#ffffff' }}>
       <Column style={{ flexGrow: 1 }}>
         <TopRow />
@@ -81,7 +47,6 @@
         />
       </Column>
       <BottomBar />
->>>>>>> 85f3fdf9
     </SafeAreaView>
   )
 }
